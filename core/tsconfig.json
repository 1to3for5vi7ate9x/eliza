{
    "extends": "../tsconfig.json",
    "compilerOptions": {
<<<<<<< HEAD
        "target": "ESNext",
        "module": "ESNext",
        "lib": ["ESNext", "dom"],
        "moduleResolution": "Bundler",
        "outDir": "./dist",
        "rootDir": "./src",
        "strict": false,
        "esModuleInterop": true,
        "skipLibCheck": true,
        "forceConsistentCasingInFileNames": false,
        "allowImportingTsExtensions": true,
        "declaration": true,
        "emitDeclarationOnly": true,
        "resolveJsonModule": true,
        "noImplicitAny": false,
        "allowJs": true,
        "checkJs": false,
        "noEmitOnError": false,
        "moduleDetection": "force",
        "allowArbitraryExtensions": true,
=======
>>>>>>> f330fc1f
        "typeRoots": [
            "./node_modules/@types",
            "./types",
            "./node_modules/jest/types"
<<<<<<< HEAD
        ]
=======
        ],
        "rootDir": "./src"
>>>>>>> f330fc1f
    },
    "include": ["src/**/*"],
    "exclude": ["node_modules", "dist", "src/**/*.d.ts", "types/**/*.test.ts"]
}<|MERGE_RESOLUTION|>--- conflicted
+++ resolved
@@ -1,10 +1,12 @@
 {
     "extends": "../tsconfig.json",
     "compilerOptions": {
-<<<<<<< HEAD
         "target": "ESNext",
         "module": "ESNext",
-        "lib": ["ESNext", "dom"],
+        "lib": [
+            "ESNext",
+            "dom"
+        ],
         "moduleResolution": "Bundler",
         "outDir": "./dist",
         "rootDir": "./src",
@@ -22,19 +24,19 @@
         "noEmitOnError": false,
         "moduleDetection": "force",
         "allowArbitraryExtensions": true,
-=======
->>>>>>> f330fc1f
         "typeRoots": [
             "./node_modules/@types",
             "./types",
             "./node_modules/jest/types"
-<<<<<<< HEAD
         ]
-=======
-        ],
-        "rootDir": "./src"
->>>>>>> f330fc1f
     },
-    "include": ["src/**/*"],
-    "exclude": ["node_modules", "dist", "src/**/*.d.ts", "types/**/*.test.ts"]
+    "include": [
+        "src/**/*"
+    ],
+    "exclude": [
+        "node_modules",
+        "dist",
+        "src/**/*.d.ts",
+        "types/**/*.test.ts"
+    ]
 }