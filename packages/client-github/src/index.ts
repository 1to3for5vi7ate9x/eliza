--- conflicted
+++ resolved
@@ -82,16 +82,10 @@
                     `Successfully cloned repository from ${repositoryUrl}`
                 );
                 return;
-<<<<<<< HEAD
             } catch {
-                elizaLogger.error(`Failed to clone repository from ${repositoryUrl}. Retrying...`);
-=======
-            } catch (error) {
                 elizaLogger.error(
                     `Failed to clone repository from ${repositoryUrl}. Retrying...`,
-                    error
                 );
->>>>>>> 59e7b40a
                 retries++;
                 if (retries === maxRetries) {
                     throw new Error(
