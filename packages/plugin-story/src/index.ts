export * from "./actions/registerIP";
export * from "./actions/licenseIP";
export * from "./actions/attachTerms";
export * from "./providers/wallet";
<<<<<<< HEAD
export * from "./actions/getAvailableLicenses";
=======
export * from "./providers/pinata";
>>>>>>> a32474a4
export * from "./types";

import type { Plugin } from "@ai16z/eliza";
import { storyWalletProvider } from "./providers/wallet";
import { storyPinataProvider } from "./providers/pinata";
import { registerIPAction } from "./actions/registerIP";
import { licenseIPAction } from "./actions/licenseIP";
<<<<<<< HEAD
import { getAvailableLicensesAction } from "./actions/getAvailableLicenses";
=======
import { attachTermsAction } from "./actions/attachTerms";
>>>>>>> a32474a4

export const storyPlugin: Plugin = {
    name: "story",
    description: "Story integration plugin",
    providers: [storyWalletProvider, storyPinataProvider],
    evaluators: [],
    services: [],
<<<<<<< HEAD
    actions: [registerIPAction, licenseIPAction, getAvailableLicensesAction],
=======
    actions: [registerIPAction, licenseIPAction, attachTermsAction],
>>>>>>> a32474a4
};

export default storyPlugin;<|MERGE_RESOLUTION|>--- conflicted
+++ resolved
@@ -2,11 +2,8 @@
 export * from "./actions/licenseIP";
 export * from "./actions/attachTerms";
 export * from "./providers/wallet";
-<<<<<<< HEAD
 export * from "./actions/getAvailableLicenses";
-=======
 export * from "./providers/pinata";
->>>>>>> a32474a4
 export * from "./types";
 
 import type { Plugin } from "@ai16z/eliza";
@@ -14,11 +11,8 @@
 import { storyPinataProvider } from "./providers/pinata";
 import { registerIPAction } from "./actions/registerIP";
 import { licenseIPAction } from "./actions/licenseIP";
-<<<<<<< HEAD
 import { getAvailableLicensesAction } from "./actions/getAvailableLicenses";
-=======
 import { attachTermsAction } from "./actions/attachTerms";
->>>>>>> a32474a4
 
 export const storyPlugin: Plugin = {
     name: "story",
@@ -26,11 +20,7 @@
     providers: [storyWalletProvider, storyPinataProvider],
     evaluators: [],
     services: [],
-<<<<<<< HEAD
-    actions: [registerIPAction, licenseIPAction, getAvailableLicensesAction],
-=======
-    actions: [registerIPAction, licenseIPAction, attachTermsAction],
->>>>>>> a32474a4
+    actions: [registerIPAction, licenseIPAction, attachTermsAction, getAvailableLicensesAction],
 };
 
 export default storyPlugin;